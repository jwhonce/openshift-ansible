--- conflicted
+++ resolved
@@ -58,7 +58,6 @@
         valid version for a {{ target_version }} upgrade
     when: openshift_image_tag is defined and openshift_image_tag.split('v',1).1 | version_compare(target_version ,'<')
 
-<<<<<<< HEAD
   - fail:
       msg: >
         openshift_release is {{ openshift_release }} which is not a
@@ -73,10 +72,7 @@
     openshift_release: "3.2"
     openshift_protect_installed_version: False
 
-- name: Verify upgrade can proceed on masters
-=======
 - name: Verify master processes
->>>>>>> 078e5dca
   hosts: oo_masters_to_config
   roles:
   - openshift_facts
@@ -107,11 +103,7 @@
       enabled: yes
     when: openshift.master.ha is defined and openshift.master.ha | bool and openshift.common.is_containerized | bool
 
-<<<<<<< HEAD
-- name: Verify upgrade can proceed on nodes
-=======
 - name: Verify node processes
->>>>>>> 078e5dca
   hosts: oo_nodes_to_config
   roles:
   - openshift_facts
@@ -123,11 +115,7 @@
       enabled: yes
     when: openshift.common.is_containerized | bool
 
-<<<<<<< HEAD
-- name: Verify upgrade can proceed on masters and nodes
-=======
 - name: Verify upgrade targets
->>>>>>> 078e5dca
   hosts: oo_masters_to_config:oo_nodes_to_config
   vars:
     target_version: "{{ '1.2' if deployment_type == 'origin' else '3.2' }}"
