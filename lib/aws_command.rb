--- conflicted
+++ resolved
@@ -7,11 +7,7 @@
   module Ops
     class AwsCommand < Thor
       # WARNING: we do not currently support environments with hyphens in the name
-<<<<<<< HEAD
-      SUPPORTED_ENVS = %w(prod stg int ops tint kint test jint amint tdint lint)
-=======
       SUPPORTED_ENVS = %w(prod stg int twiest gshipley kint test jhonce amint tdint lint)
->>>>>>> 0d0b7fa2
 
       option :type, :required => true, :enum => LaunchHelper.get_aws_host_types,
              :desc => 'The host type of the new instances.'
