---
# TODO: add validation for openshift_master_identity_providers
# TODO: add ability to configure certificates given either a local file to
#       point to or certificate contents, set in default cert locations.

- assert:
    that:
    - openshift_master_oauth_grant_method in openshift_master_valid_grant_methods
  when: openshift_master_oauth_grant_method is defined

- fail:
    msg: "openshift_master_cluster_password must be set for multi-master installations"
  when: openshift_master_ha | bool and not openshift.master.cluster_defer_ha | bool and openshift_master_cluster_password is not defined

- name: Install OpenShift Master package
  yum: pkg=openshift-master state=present
  register: install_result

- name: Set master OpenShift facts
  openshift_facts:
    role: master
    local_facts:
      cluster_hostname: "{{ openshift_master_cluster_hostname | default(None) }}"
      cluster_public_hostname: "{{ openshift_master_cluster_public_hostname | default(None) }}"
      cluster_defer_ha: "{{ openshift_master_cluster_defer_ha | default(None) }}"
      debug_level: "{{ openshift_master_debug_level | default(openshift.common.debug_level) }}"
      api_port: "{{ openshift_master_api_port | default(None) }}"
      api_url: "{{ openshift_master_api_url | default(None) }}"
      api_use_ssl: "{{ openshift_master_api_use_ssl | default(None) }}"
      public_api_url: "{{ openshift_master_public_api_url | default(None) }}"
      console_path: "{{ openshift_master_console_path | default(None) }}"
      console_port: "{{ openshift_master_console_port | default(None) }}"
      console_url: "{{ openshift_master_console_url | default(None) }}"
      console_use_ssl: "{{ openshift_master_console_use_ssl | default(None) }}"
      public_console_url: "{{ openshift_master_public_console_url | default(None) }}"
      etcd_hosts: "{{ openshift_master_etcd_hosts | default(None)}}"
      etcd_port: "{{ openshift_master_etcd_port | default(None) }}"
      etcd_use_ssl: "{{ openshift_master_etcd_use_ssl | default(None) }}"
      etcd_urls: "{{ openshift_master_etcd_urls | default(None) }}"
      embedded_etcd: "{{ openshift_master_embedded_etcd | default(None) }}"
      embedded_kube: "{{ openshift_master_embedded_kube | default(None) }}"
      embedded_dns: "{{ openshift_master_embedded_dns | default(None) }}"
      dns_port: "{{ openshift_master_dns_port | default(None) }}"
      bind_addr: "{{ openshift_master_bind_addr | default(None) }}"
      portal_net: "{{ openshift_master_portal_net | default(None) }}"
      session_max_seconds: "{{ openshift_master_session_max_seconds | default(None) }}"
      session_name: "{{ openshift_master_session_name | default(None) }}"
      session_secrets_file: "{{ openshift_master_session_secrets_file | default(None) }}"
      access_token_max_seconds: "{{ openshift_master_access_token_max_seconds | default(None) }}"
      auth_token_max_seconds: "{{ openshift_master_auth_token_max_seconds | default(None) }}"
      identity_providers: "{{ openshift_master_identity_providers | default(None) }}"
      registry_url: "{{ oreg_url | default(None) }}"
      oauth_grant_method: "{{ openshift_master_oauth_grant_method | default(None) }}"
      sdn_cluster_network_cidr: "{{ osm_cluster_network_cidr | default(None) }}"
      sdn_host_subnet_length: "{{ osm_host_subnet_length | default(None) }}"
      default_subdomain: "{{ osm_default_subdomain | default(None) }}"
      custom_cors_origins: "{{ osm_custom_cors_origins | default(None) }}"
      default_node_selector: "{{ osm_default_node_selector | default(None) }}"
<<<<<<< HEAD
      project_request_message: "{{ osm_project_request_message | default(None) }}"
      project_request_template: "{{ osm_project_request_template | default(None) }}"
      mcs_allocator_range: "{{ osm_mcs_allocator_range | default(None) }}"
      mcs_labels_per_project: "{{ osm_mcs_labels_per_project | default(None) }}"
      uid_allocator_range: "{{ osm_uid_allocator_range | default(None) }}"

=======
      api_server_args: "{{ osm_api_server_args | default(None) }}"
      controller_args: "{{ osm_controller_args | default(None) }}"
>>>>>>> 30d653aa

# TODO: These values need to be configurable
- name: Set dns OpenShift facts
  openshift_facts:
    role: dns
    local_facts:
      ip: "{{ openshift.common.ip }}"
      domain: cluster.local
  when: openshift.master.embedded_dns

- name: Create config parent directory if it doesn't exist
  file:
    path: "{{ openshift_master_config_dir }}"
    state: directory

- name: Create the policy file if it does not already exist
  command: >
    {{ openshift.common.admin_binary }} create-bootstrap-policy-file
      --filename={{ openshift_master_policy }}
  args:
    creates: "{{ openshift_master_policy }}"
  notify:
  - restart openshift-master

- name: Create the scheduler config
  template:
    dest: "{{ openshift_master_scheduler_conf }}"
    src: scheduler.json.j2
  notify:
  - restart openshift-master

- name: Install httpd-tools if needed
  yum: pkg=httpd-tools state=present
  when: item.kind == 'HTPasswdPasswordIdentityProvider'
  with_items: openshift.master.identity_providers

- name: Create the htpasswd file if needed
  copy:
    dest: "{{ item.filename }}"
    content: ""
    mode: 0600
    force: no
  when: item.kind == 'HTPasswdPasswordIdentityProvider'
  with_items: openshift.master.identity_providers

# TODO: add the validate parameter when there is a validation command to run
- name: Create master config
  template:
    dest: "{{ openshift_master_config_file }}"
    src: master.yaml.v1.j2
  notify:
  - restart openshift-master

- name: Configure OpenShift settings
  lineinfile:
    dest: /etc/sysconfig/openshift-master
    regexp: "{{ item.regex }}"
    line: "{{ item.line }}"
  with_items:
    - regex: '^OPTIONS='
      line: "OPTIONS=--loglevel={{ openshift.master.debug_level }}"
    - regex: '^CONFIG_FILE='
      line: "CONFIG_FILE={{ openshift_master_config_file }}"
  notify:
  - restart openshift-master

- name: Start and enable openshift-master
  service: name=openshift-master enabled=yes state=started
  when: not openshift_master_ha | bool
  register: start_result

- name: pause to prevent service restart from interfering with bootstrapping
  pause: seconds=30
  when: start_result | changed

- name: Install cluster packages
  yum: pkg=pcs state=present
  when: openshift_master_ha | bool and not openshift.master.cluster_defer_ha | bool
  register: install_result

- name: Start and enable cluster service
  service: name=pcsd enabled=yes state=started
  when: openshift_master_ha | bool and not openshift.master.cluster_defer_ha | bool

- name: Set the cluster user password
  shell: echo {{ openshift_master_cluster_password | quote }} | passwd --stdin hacluster
  when: install_result | changed

- name: Create the OpenShift client config dir(s)
  file:
    path: "~{{ item }}/.kube"
    state: directory
    mode: 0700
    owner: "{{ item }}"
    group: "{{ item }}"
  with_items:
  - root
  - "{{ ansible_ssh_user }}"

# TODO: Update this file if the contents of the source file are not present in
# the dest file, will need to make sure to ignore things that could be added
- name: Copy the OpenShift admin client config(s)
  command: cp {{ openshift_master_config_dir }}/admin.kubeconfig ~{{ item }}/.kube/config
  args:
    creates: ~{{ item }}/.kube/config
  with_items:
  - root
  - "{{ ansible_ssh_user }}"

- name: Update the permissions on the OpenShift admin client config(s)
  file:
    path: "~{{ item }}/.kube/config"
    state: file
    mode: 0700
    owner: "{{ item }}"
    group: "{{ item }}"
  with_items:
  - root
  - "{{ ansible_ssh_user }}"<|MERGE_RESOLUTION|>--- conflicted
+++ resolved
@@ -56,17 +56,13 @@
       default_subdomain: "{{ osm_default_subdomain | default(None) }}"
       custom_cors_origins: "{{ osm_custom_cors_origins | default(None) }}"
       default_node_selector: "{{ osm_default_node_selector | default(None) }}"
-<<<<<<< HEAD
       project_request_message: "{{ osm_project_request_message | default(None) }}"
       project_request_template: "{{ osm_project_request_template | default(None) }}"
       mcs_allocator_range: "{{ osm_mcs_allocator_range | default(None) }}"
       mcs_labels_per_project: "{{ osm_mcs_labels_per_project | default(None) }}"
       uid_allocator_range: "{{ osm_uid_allocator_range | default(None) }}"
-
-=======
       api_server_args: "{{ osm_api_server_args | default(None) }}"
       controller_args: "{{ osm_controller_args | default(None) }}"
->>>>>>> 30d653aa
 
 # TODO: These values need to be configurable
 - name: Set dns OpenShift facts
